--- conflicted
+++ resolved
@@ -38,13 +38,6 @@
     ) -> Result<ArchiveReader<BlockDataArchive, CloudProxyReader>> {
         let url = url::Url::parse(url)?;
         let cloud_proxy_reader = CloudProxyReader::new(api_key, url, bucket.clone(), concurrency)?;
-<<<<<<< HEAD
-        let block_data_reader = BlockDataArchive::new(BlobStoreErased::S3Bucket(S3Bucket::new(
-            bucket,
-            &get_aws_config(region).await,
-            Metrics::none(),
-        )));
-=======
         let block_data_reader = BlockDataArchive::new(BlobStoreErased::S3Bucket(
             S3Bucket::new(
                 bucket,
@@ -52,7 +45,6 @@
                 Metrics::none(),
             )
         ));
->>>>>>> 759b82ff
 
         Ok(ArchiveReader::new(block_data_reader, cloud_proxy_reader))
     }
