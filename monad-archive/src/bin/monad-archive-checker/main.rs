--- conflicted
+++ resolved
@@ -6,16 +6,6 @@
 use clap::Parser;
 use eyre::Result;
 use futures::{future::join_all, join};
-<<<<<<< HEAD
-use reth_primitives::{Block, ReceiptWithBloom};
-=======
-use monad_archive::{
-    archive_reader::LatestKind,
-    fault::{BlockCheckResult, Fault, FaultWriter},
-    metrics::Metrics,
-    s3_archive::{get_aws_config, Block, S3Archive, S3Bucket},
-};
->>>>>>> 61b61fc4
 use tokio::{
     sync::Semaphore,
     time::{sleep, Duration},
