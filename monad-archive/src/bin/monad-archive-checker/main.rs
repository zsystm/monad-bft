--- conflicted
+++ resolved
@@ -6,10 +6,7 @@
 use clap::Parser;
 use eyre::Result;
 use futures::{future::join_all, join};
-<<<<<<< HEAD
 use monad_archive::*;
-=======
->>>>>>> 759b82ff
 use tokio::{
     sync::Semaphore,
     time::{sleep, Duration},
