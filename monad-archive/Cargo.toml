[package]
name = "monad-archive"
description = "Monad archive solution"
version = "0.1.0"
edition = "2021"

[[bin]]
name = "monad-archive-checker"
bench = false

[[bin]]
name = "monad-archiver"
bench = false

[[bin]]
name = "monad-indexer"
bench = false

[[bin]]
name = "monad-index-checker"
bench = false

[lib]
bench = false

[dependencies]
monad-triedb-utils = { path = "../monad-triedb-utils" }

alloy-consensus = { workspace = true }
alloy-rlp = { workspace = true }
<<<<<<< HEAD
alloy-rpc-client = { workspace = true }
=======
alloy-primitives = { workspace = true }
>>>>>>> 61b61fc4
aws-config = { workspace = true }
aws-sdk-dynamodb = { workspace = true }
aws-sdk-s3 = { workspace = true }
bytes = { workspace = true }
chrono = { workspace = true }
clap = { workspace = true, features = ["derive"] }
dashmap = { workspace = true }
enum_dispatch = "0.3.13"
eyre = { workspace = true }
futures = { workspace = true }
hex = { workspace = true }
opentelemetry = { workspace = true }
opentelemetry_sdk = { workspace = true, features = ["rt-tokio"] }
opentelemetry-otlp = { workspace = true, features = ["metrics"] }
opentelemetry-semantic-conventions = { workspace = true }
schemars = "0.8.21"
serde = { workspace = true }
serde_json = { workspace = true }
tokio = { workspace = true, features = [
    "net",
    "macros",
    "rt-multi-thread",
    "fs",
    "sync",
] }
tokio-retry = { workspace = true }
tracing = { workspace = true, features = ["log"] }
<<<<<<< HEAD
tracing-subscriber = { workspace = true, features = ["env-filter", "json"] }
reth-primitives = { workspace = true }
reth-rpc-types = { workspace = true }
rocksdb = "0.22.0"
url = { workspace = true }
=======
tracing-subscriber = { workspace = true, features = ["env-filter", "json"] }
>>>>>>> 61b61fc4
<|MERGE_RESOLUTION|>--- conflicted
+++ resolved
@@ -28,11 +28,8 @@
 
 alloy-consensus = { workspace = true }
 alloy-rlp = { workspace = true }
-<<<<<<< HEAD
 alloy-rpc-client = { workspace = true }
-=======
 alloy-primitives = { workspace = true }
->>>>>>> 61b61fc4
 aws-config = { workspace = true }
 aws-sdk-dynamodb = { workspace = true }
 aws-sdk-s3 = { workspace = true }
@@ -60,12 +57,6 @@
 ] }
 tokio-retry = { workspace = true }
 tracing = { workspace = true, features = ["log"] }
-<<<<<<< HEAD
 tracing-subscriber = { workspace = true, features = ["env-filter", "json"] }
-reth-primitives = { workspace = true }
-reth-rpc-types = { workspace = true }
 rocksdb = "0.22.0"
-url = { workspace = true }
-=======
-tracing-subscriber = { workspace = true, features = ["env-filter", "json"] }
->>>>>>> 61b61fc4
+url = { workspace = true }